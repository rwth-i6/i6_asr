--- conflicted
+++ resolved
@@ -1,17 +1,9 @@
-<<<<<<< HEAD
 __all__ = [
     "ReturnnSearchFromFileJob",
     "SearchBPEtoWordsJob",
     "SearchWordsToCTMJob",
     "ReturnnComputeWERJob",
 ]
-=======
-__all__ = ["ReturnnSearchJob", "ReturnnSearchFromFileJob", "ReturnnComputeWERJob"]
-
-from sisyphus import *
-
-Path = setup_path(__package__)
->>>>>>> 825b1b88
 
 import copy
 import logging
